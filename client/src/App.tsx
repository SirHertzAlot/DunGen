--- conflicted
+++ resolved
@@ -7,31 +7,25 @@
 import Dashboard from "@/pages/dashboard";
 import WorldViewer from "@/pages/world-viewer";
 import NotFound from "@/pages/not-found";
-<<<<<<< HEAD
-import HeightmapViewer from "@/pages/HeightmapViewer";
-import Settings from "@/pages/Settings";
-import WorldViewer from "@/pages/WorldViewer";
-=======
 import HeightmapViewer from "@/pages/heightmap-viewer";
 import TerrainDesigner from "@/pages/terrain-designer";
 
-function Router() {
+function AppRouter() {
   return (
-    <Switch>
-      <Route path="/" component={Dashboard} />
-      <Route path="/dashboard" component={Dashboard} />
-      <Route path="/world-viewer" component={WorldViewer} />
-      <Route path="/world" component={WorldViewer} />
-      <Route path="/heightmap-viewer" component={HeightmapViewer} />
-      <Route path="/heightmaps" component={HeightmapViewer} />
-      <Route path="/terrain-designer" component={TerrainDesigner} />
-      <Route path="/designer" component={TerrainDesigner} />
+    <Routes>
+      <Route path="/" element={<Dashboard />} />
+      <Route path="/dashboard" element={<Dashboard />} />
+      <Route path="/world-viewer" element={<WorldViewer />} />
+      <Route path="/world" element={<WorldViewer />} />
+      <Route path="/heightmap-viewer" element={<HeightmapViewer />} />
+      <Route path="/heightmaps" element={<HeightmapViewer />} />
+      <Route path="/terrain-designer" element={<TerrainDesigner />} />
+      <Route path="/designer" element={<TerrainDesigner />} />
       {/* Fallback to 404 */}
-      <Route component={NotFound} />
-    </Switch>
+      <Route path="*" element={<NotFound />} />
+    </Routes>
   );
 }
->>>>>>> f8bbd5c5
 
 function App() {
   return (
@@ -39,16 +33,7 @@
       <TooltipProvider>
         <Toaster />
         <Router>
-          <Navbar />
-          <Routes>
-            <Route path="/" element={<Dashboard />} />
-            <Route path="/dashboard" element={<Dashboard />} />
-            <Route path="/heightmap-viewer" element={<HeightmapViewer />} />
-            <Route path="/settings" element={<Settings />} />
-            <Route path="/world-viewer" element={<WorldViewer />} />
-            {/* Fallback to 404 */}
-            <Route path="*" element={<NotFound />} />
-          </Routes>
+          <AppRouter />
         </Router>
       </TooltipProvider>
     </QueryClientProvider>
