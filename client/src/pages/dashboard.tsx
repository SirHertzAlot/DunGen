--- conflicted
+++ resolved
@@ -1,32 +1,3 @@
-<<<<<<< HEAD
-/**
- * Dashboard Page
- * 
- * This page serves as the main interface for monitoring the MMORPG backend system.
- * It includes system statistics, region data, player management, and troubleshooting tools.
- * 
- * Tabs:
- * - Regions: Displays region status and player distribution.
- * - Players: Provides tools for managing player data.
- * - System: Shows system performance and storage details.
- * - Network: Monitors network and API connectivity.
- * - Troubleshooting: Displays logs and helps identify issues.
- */
-
-import { useApiQuery } from '@/hooks/useApiQuery';
-import { Tabs, TabsContent, TabsList, TabsTrigger } from '@/components/ui/tabs';
-import { Users, Globe, Cpu, Network } from 'lucide-react';
-import { Region, SystemStats } from '@/types/dashboard';
-import { DashboardHeader } from '@/components/dashboard/DashboardHeader';
-import { SystemStatsCards } from '@/components/dashboard/SystemStatsCards';
-import { RegionsTable } from '@/components/dashboard/RegionsTable';
-import { SystemInfoCards } from '@/components/dashboard/SystemInfoCards';
-import { NetworkStatusCards } from '@/components/dashboard/NetworkStatusCards';
-import { Card, CardContent, CardDescription, CardHeader, CardTitle } from '@/components/ui/card';
-import { Button } from '@/components/ui/button';
-import { SystemHealthBadge } from '@/components/dashboard/SystemHealthBadge';
-import { Troubleshooting } from '@/components/dashboard/Troubleshooting';
-=======
 import { useQuery } from "@tanstack/react-query";
 import {
   Card,
@@ -93,7 +64,6 @@
   uptime: number;
   eventProcessed: number;
 }
->>>>>>> f8bbd5c5
 
 interface HealthData {
   status: string;
@@ -103,32 +73,6 @@
 }
 
 export default function Dashboard() {
-<<<<<<< HEAD
-  /**
-   * Fetches region data from the backend API.
-   * 
-   * @returns {Region[]} An array of region objects containing player and server data.
-   */
-  const { data: regionsResponse, isLoading: regionsLoading } = useApiQuery<{ success: boolean; data: Region[] }>({
-    queryKey: ['/api/regions'], // Explicitly include queryKey
-    refetchInterval: 5000,
-  });
-
-  /**
-   * Fetches system health data from the backend API.
-   * 
-   * @returns {Object} An object containing the system health status, service name, and timestamp.
-   */
-  const { data: healthResponse, isLoading: healthLoading, isError: healthError } = useApiQuery<
-    { id: string; status: string; service: string; message: string; timestamp: string } | 
-    { id: string; status: string; service: string; message: string; timestamp: string }[]
-  >({
-    queryKey: ['/api/health'], // Explicitly include queryKey
-    refetchInterval: 2000,
-  });
-
-  const regions = regionsResponse?.data || [];
-=======
   const [testChunkCoords, setTestChunkCoords] = useState({ x: 0, z: 0 });
 
   // Query for regions data
@@ -162,18 +106,6 @@
 
   const regions = regionsResponse?.data || [];
   //  const systemHealth = healthResponse?.status === "ok";  //no longer needed
->>>>>>> f8bbd5c5
-
-  /**
-   * Determine overall system health.
-   * If `healthResponse` is an array, check all services.
-   * If it's a single object, check its status.
-   */
-  const systemHealth = !healthLoading && !healthError && (
-    Array.isArray(healthResponse)
-      ? healthResponse.every((service) => service.status === 'ok')
-      : healthResponse?.status === 'ok'
-  );
 
   /**
    * Calculates system statistics based on region data.
@@ -204,20 +136,6 @@
   return (
     <div className="min-h-screen bg-background p-6">
       <div className="mx-auto max-w-7xl">
-<<<<<<< HEAD
-        {healthLoading ? (
-          <div className="text-center text-muted-foreground">Checking system health...</div>
-        ) : healthError ? (
-          <div className="text-center text-destructive">Failed to load system health</div>
-        ) : healthResponse ? (
-          <>
-            <DashboardHeader systemHealth={systemHealth} />
-            <SystemHealthBadge health={Array.isArray(healthResponse) ? healthResponse : [healthResponse]} isLoading={healthLoading} />
-          </>
-        ) : null}
-
-        <SystemStatsCards stats={systemStats} formatUptime={formatUptime} />
-=======
         {/* Header */}
         <div className="mb-8">
           <div className="flex items-center justify-between">
@@ -307,7 +225,6 @@
             </CardContent>
           </Card>
         </div>
->>>>>>> f8bbd5c5
 
         {/* Main Content Tabs */}
         <Tabs defaultValue="regions" className="space-y-6">
@@ -335,9 +252,6 @@
           </TabsList>
 
           <TabsContent value="regions">
-<<<<<<< HEAD
-            <RegionsTable regions={regions} isLoading={regionsLoading} />
-=======
             <Card>
               <CardHeader>
                 <CardTitle>World Regions</CardTitle>
@@ -434,7 +348,6 @@
                 )}
               </CardContent>
             </Card>
->>>>>>> f8bbd5c5
           </TabsContent>
 
           <TabsContent value="players">
@@ -461,17 +374,6 @@
           </TabsContent>
 
           <TabsContent value="system">
-<<<<<<< HEAD
-            <SystemInfoCards stats={systemStats} totalRegions={regions.length} />
-          </TabsContent>
-
-          <TabsContent value="network">
-            <NetworkStatusCards />
-          </TabsContent>
-
-          <TabsContent value="troubleshooting">
-            <Troubleshooting />
-=======
             <div className="grid grid-cols-1 lg:grid-cols-2 gap-6">
               <Card>
                 <CardHeader>
@@ -645,7 +547,6 @@
                 </div>
               </CardContent>
             </Card>
->>>>>>> f8bbd5c5
           </TabsContent>
 
           {/* Network Tab */}
